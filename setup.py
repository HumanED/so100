"""Setups the project."""

import pathlib

from setuptools import setup

CWD = pathlib.Path(__file__).absolute().parent


def get_version():
    """Gets the gymnasium robotics version."""
    path = CWD / "gymnasium_robotics" / "__init__.py"
    content = path.read_text()

    for line in content.splitlines():
        if line.startswith("__version__"):
            return line.strip().split()[-1].strip().strip('"')
    raise RuntimeError("bad version data in __init__.py")


def get_description():
    """Gets the description from the readme."""
    with open("README.md") as fh:
        long_description = ""
        header_count = 0
        for line in fh:
            if line.startswith("##"):
                header_count += 1
            if header_count < 2:
                long_description += line
            else:
                break
    return long_description


setup(
<<<<<<< HEAD
    name="gymnasium-robotics", version=get_version(), long_description=get_description()
=======
    name="gymnasium-robotics",
    version=get_version(),
    long_description=get_description(),
    long_description_content_type="text/markdown",
>>>>>>> 6cb74c51
)<|MERGE_RESOLUTION|>--- conflicted
+++ resolved
@@ -34,12 +34,8 @@
 
 
 setup(
-<<<<<<< HEAD
-    name="gymnasium-robotics", version=get_version(), long_description=get_description()
-=======
     name="gymnasium-robotics",
     version=get_version(),
     long_description=get_description(),
     long_description_content_type="text/markdown",
->>>>>>> 6cb74c51
 )